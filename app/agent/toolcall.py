--- conflicted
+++ resolved
@@ -45,19 +45,12 @@
             # Get response with tool options
             response = await self.llm.ask_tool(
                 messages=self.messages,
-<<<<<<< HEAD
-                system_msgs=[Message.system_message(self.system_prompt)]    # YAO: 真实运行时，这里用的是Manus那较长的system_prompt
-                if self.system_prompt
-                else None,
-                tools=self.available_tools.to_params(),     # YAO: 所有可用tools都是通过这种方式来让LLM调用的！真实运行时，这里用的是Manus那5个tools，不是ToolCallAgent这2个
-=======
                 system_msgs=(
-                    [Message.system_message(self.system_prompt)]
+                    [Message.system_message(self.system_prompt)]    # YAO: 真实运行时，这里用的是Manus那较长的system_prompt
                     if self.system_prompt
                     else None
                 ),
-                tools=self.available_tools.to_params(),
->>>>>>> b7dcbfec
+                tools=self.available_tools.to_params(),     # YAO: 所有可用tools都是通过这种方式来让LLM调用的！真实运行时，这里用的是Manus那4个tools，不是ToolCallAgent这2个
                 tool_choice=self.tool_choices,
             )
         except ValueError:
@@ -142,14 +135,10 @@
             return self.messages[-1].content or "No content or commands to execute"
 
         results = []
-<<<<<<< HEAD
         for command in self.tool_calls:     # YAO: 可能会有多个tool_call：遍历tool_calls，对于每个tool_call，都运行结果、添加到memory.messages里
-=======
-        for command in self.tool_calls:
             # Reset base64_image for each tool call
             self._current_base64_image = None
 
->>>>>>> b7dcbfec
             result = await self.execute_tool(command)
 
             if self.max_observe:
@@ -189,7 +178,7 @@
             result = await self.available_tools.execute(name=name, tool_input=args)
 
             # Handle special tools
-            await self._handle_special_tool(name=name, result=result)
+            await self._handle_special_tool(name=name, result=result)   # YAO: 注意注意注意！！！就是在这里，state会变成FINISHED（当tool是terminate时），从而跳出当前step的循环
 
             # Check if result is a ToolResult with base64_image
             if hasattr(result, "base64_image") and result.base64_image:
@@ -211,12 +200,6 @@
                 else f"Cmd `{name}` completed with no output"
             )
 
-<<<<<<< HEAD
-            # Handle special tools like `finish`
-            await self._handle_special_tool(name=name, result=result)   # YAO: 注意注意注意！！！就是在这里，state会变成FINISHED（当tool是terminate时），从而跳出当前step的循环
-
-=======
->>>>>>> b7dcbfec
             return observation
         except json.JSONDecodeError:
             error_msg = f"Error parsing arguments for {name}: Invalid JSON format"
