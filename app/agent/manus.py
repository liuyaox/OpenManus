from pydantic import Field

from app.agent.browser import BrowserAgent
from app.config import config
from app.prompt.browser import NEXT_STEP_PROMPT as BROWSER_NEXT_STEP_PROMPT
from app.prompt.manus import NEXT_STEP_PROMPT, SYSTEM_PROMPT
from app.tool import Terminate, ToolCollection
from app.tool.browser_use_tool import BrowserUseTool
from app.tool.python_execute import PythonExecute
from app.tool.str_replace_editor import StrReplaceEditor


class Manus(BrowserAgent):
    """
    A versatile general-purpose agent that uses planning to solve various tasks.

    This agent extends BrowserAgent with a comprehensive set of tools and capabilities,
    including Python execution, web browsing, file operations, and information retrieval
    to handle a wide range of user requests.
    """

    name: str = "Manus"
    description: str = (
        "A versatile agent that can solve various tasks using multiple tools"
    )

    system_prompt: str = SYSTEM_PROMPT.format(directory=config.workspace_root)
    next_step_prompt: str = NEXT_STEP_PROMPT

    max_observe: int = 10000
    max_steps: int = 20

    # Add general-purpose tools to the tool collection  YAO: 全局可用的tool就是这5个
    available_tools: ToolCollection = Field(
        default_factory=lambda: ToolCollection(
            PythonExecute(), BrowserUseTool(), StrReplaceEditor(), Terminate()
        )
    )

<<<<<<< HEAD
    async def _handle_special_tool(self, name: str, result: Any, **kwargs):
        if not self._is_special_tool(name):
            return
        else:
            await self.available_tools.get_tool(BrowserUseTool().name).cleanup()    # YAO: 关闭context，关闭browser
            await super()._handle_special_tool(name, result, **kwargs)
=======
    async def think(self) -> bool:
        """Process current state and decide next actions with appropriate context."""
        # Store original prompt
        original_prompt = self.next_step_prompt

        # Only check recent messages (last 3) for browser activity
        recent_messages = self.memory.messages[-3:] if self.memory.messages else []
        browser_in_use = any(
            "browser_use" in msg.content.lower()
            for msg in recent_messages
            if hasattr(msg, "content") and isinstance(msg.content, str)
        )

        if browser_in_use:
            # Override with browser-specific prompt temporarily to get browser context
            self.next_step_prompt = BROWSER_NEXT_STEP_PROMPT

        # Call parent's think method
        result = await super().think()

        # Restore original prompt
        self.next_step_prompt = original_prompt

        return result
>>>>>>> b7dcbfec
<|MERGE_RESOLUTION|>--- conflicted
+++ resolved
@@ -37,14 +37,6 @@
         )
     )
 
-<<<<<<< HEAD
-    async def _handle_special_tool(self, name: str, result: Any, **kwargs):
-        if not self._is_special_tool(name):
-            return
-        else:
-            await self.available_tools.get_tool(BrowserUseTool().name).cleanup()    # YAO: 关闭context，关闭browser
-            await super()._handle_special_tool(name, result, **kwargs)
-=======
     async def think(self) -> bool:
         """Process current state and decide next actions with appropriate context."""
         # Store original prompt
@@ -68,5 +60,4 @@
         # Restore original prompt
         self.next_step_prompt = original_prompt
 
-        return result
->>>>>>> b7dcbfec
+        return result