from typing import Dict, List, Optional, Union

import tiktoken
from openai import (
    APIError,
    AsyncAzureOpenAI,
    AsyncOpenAI,
    AuthenticationError,
    OpenAIError,
    RateLimitError,
)
from tenacity import (
    retry,
    retry_if_exception_type,
    stop_after_attempt,
    wait_random_exponential,
)

from app.config import LLMSettings, config
from app.exceptions import TokenLimitExceeded
from app.logger import logger  # Assuming a logger is set up in your app
from app.schema import (
    ROLE_VALUES,
    TOOL_CHOICE_TYPE,
    TOOL_CHOICE_VALUES,
    Message,
    ToolChoice,
)


REASONING_MODELS = ["o1", "o3-mini"]


class LLM:
    _instances: Dict[str, "LLM"] = {}

    def __new__(
        cls, config_name: str = "default", llm_config: Optional[LLMSettings] = None
    ):
        if config_name not in cls._instances:
            instance = super().__new__(cls)
            instance.__init__(config_name, llm_config)
            cls._instances[config_name] = instance
        return cls._instances[config_name]

    def __init__(
        self, config_name: str = "default", llm_config: Optional[LLMSettings] = None
    ):
        if not hasattr(self, "client"):  # Only initialize if not already initialized
            llm_config = llm_config or config.llm
            llm_config = llm_config.get(config_name, llm_config["default"])
            self.model = llm_config.model
            self.max_tokens = llm_config.max_tokens
            self.temperature = llm_config.temperature
            self.api_type = llm_config.api_type
            self.api_key = llm_config.api_key
            self.api_version = llm_config.api_version
            self.base_url = llm_config.base_url

            # Add token counting related attributes
            self.total_input_tokens = 0
            self.max_input_tokens = (
                llm_config.max_input_tokens
                if hasattr(llm_config, "max_input_tokens")
                else None
            )

            # Initialize tokenizer
            try:
                self.tokenizer = tiktoken.encoding_for_model(self.model)
            except KeyError:
                # If the model is not in tiktoken's presets, use cl100k_base as default
                self.tokenizer = tiktoken.get_encoding("cl100k_base")

            if self.api_type == "azure":
                self.client = AsyncAzureOpenAI(
                    base_url=self.base_url,
                    api_key=self.api_key,
                    api_version=self.api_version,
                )
            else:
                self.client = AsyncOpenAI(api_key=self.api_key, base_url=self.base_url)

    def count_tokens(self, text: str) -> int:
        """Calculate the number of tokens in a text"""
        if not text:
            return 0
        return len(self.tokenizer.encode(text))

    def count_message_tokens(self, messages: List[dict]) -> int:
        """Calculate the number of tokens in a message list"""
        token_count = 0
        for message in messages:
            # Base token count for each message (according to OpenAI's calculation method)
            token_count += 4  # Base token count for each message

            # Calculate tokens for the role
            if "role" in message:
                token_count += self.count_tokens(message["role"])

            # Calculate tokens for the content
            if "content" in message and message["content"]:
                token_count += self.count_tokens(message["content"])

            # Calculate tokens for tool calls
            if "tool_calls" in message and message["tool_calls"]:
                for tool_call in message["tool_calls"]:
                    if "function" in tool_call:
                        # Function name
                        if "name" in tool_call["function"]:
                            token_count += self.count_tokens(
                                tool_call["function"]["name"]
                            )
                        # Function arguments
                        if "arguments" in tool_call["function"]:
                            token_count += self.count_tokens(
                                tool_call["function"]["arguments"]
                            )

            # Calculate tokens for tool responses
            if "name" in message and message["name"]:
                token_count += self.count_tokens(message["name"])

            if "tool_call_id" in message and message["tool_call_id"]:
                token_count += self.count_tokens(message["tool_call_id"])

        # Add extra tokens for message format
        token_count += 2  # Extra tokens for message format

        return token_count

    def update_token_count(self, input_tokens: int) -> None:
        """Update token counts"""
        # Only track tokens if max_input_tokens is set
        self.total_input_tokens += input_tokens
        logger.info(
            f"Token usage: Input={input_tokens}, Cumulative Input={self.total_input_tokens}"
        )

    def check_token_limit(self, input_tokens: int) -> bool:
        """Check if token limits are exceeded"""
        if self.max_input_tokens is not None:
            return (self.total_input_tokens + input_tokens) <= self.max_input_tokens
        # If max_input_tokens is not set, always return True
        return True

    def get_limit_error_message(self, input_tokens: int) -> str:
        """Generate error message for token limit exceeded"""
        if (
            self.max_input_tokens is not None
            and (self.total_input_tokens + input_tokens) > self.max_input_tokens
        ):
            return f"Request may exceed input token limit (Current: {self.total_input_tokens}, Needed: {input_tokens}, Max: {self.max_input_tokens})"

        return "Token limit exceeded"

    @staticmethod
    def format_messages(messages: List[Union[dict, Message]]) -> List[dict]:
        """
        Format messages for LLM by converting them to OpenAI message format.

        Args:
            messages: List of messages that can be either dict or Message objects

        Returns:
            List[dict]: List of formatted messages in OpenAI format

        Raises:
            ValueError: If messages are invalid or missing required fields
            TypeError: If unsupported message types are provided

        Examples:
            >>> msgs = [
            ...     Message.system_message("You are a helpful assistant"),
            ...     {"role": "user", "content": "Hello"},
            ...     Message.user_message("How are you?")
            ... ]
            >>> formatted = LLM.format_messages(msgs)
        """
        formatted_messages = []

        for message in messages:
            if isinstance(message, Message):
                message = message.to_dict()
            if isinstance(message, dict):
                # If message is a dict, ensure it has required fields
                if "role" not in message:
                    raise ValueError("Message dict must contain 'role' field")
                if "content" in message or "tool_calls" in message:
                    formatted_messages.append(message)
                # else: do not include the message
            else:
                raise TypeError(f"Unsupported message type: {type(message)}")

        # Validate all messages have required fields
        for msg in formatted_messages:
            if msg["role"] not in ROLE_VALUES:
                raise ValueError(f"Invalid role: {msg['role']}")

        return formatted_messages

    @retry(
        wait=wait_random_exponential(min=1, max=60),
        stop=stop_after_attempt(6),
        retry=retry_if_exception_type(
            (OpenAIError, Exception, ValueError)
        ),  # Don't retry TokenLimitExceeded
    )
    async def ask(
        self,
        messages: List[Union[dict, Message]],
        system_msgs: Optional[List[Union[dict, Message]]] = None,
        stream: bool = True,
        temperature: Optional[float] = None,
    ) -> str:
        """
        Send a prompt to the LLM and get the response.

        Args:
            messages: List of conversation messages
            system_msgs: Optional system messages to prepend
            stream (bool): Whether to stream the response
            temperature (float): Sampling temperature for the response

        Returns:
            str: The generated response

        Raises:
            TokenLimitExceeded: If token limits are exceeded
            ValueError: If messages are invalid or response is empty
            OpenAIError: If API call fails after retries
            Exception: For unexpected errors
        """
        try:
            # Format system and user messages
            if system_msgs:
                system_msgs = self.format_messages(system_msgs)
                messages = system_msgs + self.format_messages(messages)
            else:
                messages = self.format_messages(messages)

            # Calculate input token count
            input_tokens = self.count_message_tokens(messages)

            # Check if token limits are exceeded
            if not self.check_token_limit(input_tokens):
                error_message = self.get_limit_error_message(input_tokens)
                # Raise a special exception that won't be retried
                raise TokenLimitExceeded(error_message)

            params = {
                "model": self.model,
                "messages": messages,
            }

            if self.model in REASONING_MODELS:
                params["max_completion_tokens"] = self.max_tokens
            else:
                params["max_tokens"] = self.max_tokens
                params["temperature"] = (
                    temperature if temperature is not None else self.temperature
                )

            if not stream:
                # Non-streaming request
                params["stream"] = False

                response = await self.client.chat.completions.create(**params)

                if not response.choices or not response.choices[0].message.content:
                    raise ValueError("Empty or invalid response from LLM")

                # Update token counts
                self.update_token_count(response.usage.prompt_tokens)

                return response.choices[0].message.content

            # Streaming request, For streaming, update estimated token count before making the request
            self.update_token_count(input_tokens)

            params["stream"] = True
            response = await self.client.chat.completions.create(**params)

            collected_messages = []
            async for chunk in response:
                chunk_message = chunk.choices[0].delta.content or ""
                collected_messages.append(chunk_message)
                print(chunk_message, end="", flush=True)

            print()  # Newline after streaming
            full_response = "".join(collected_messages).strip()
            if not full_response:
                raise ValueError("Empty response from streaming LLM")

            return full_response

        except TokenLimitExceeded:
            # Re-raise token limit errors without logging
            raise
        except ValueError as ve:
            logger.error(f"Validation error: {ve}")
            raise
        except OpenAIError as oe:
            logger.error(f"OpenAI API error: {oe}")
            if isinstance(oe, AuthenticationError):
                logger.error("Authentication failed. Check API key.")
            elif isinstance(oe, RateLimitError):
                logger.error("Rate limit exceeded. Consider increasing retry attempts.")
            elif isinstance(oe, APIError):
                logger.error(f"API error: {oe}")
            raise
        except Exception as e:
            logger.error(f"Unexpected error in ask: {e}")
            raise

    @retry(
        wait=wait_random_exponential(min=1, max=60),
        stop=stop_after_attempt(6),
        retry=retry_if_exception_type(
            (OpenAIError, Exception, ValueError)
        ),  # Don't retry TokenLimitExceeded
    )
    async def ask_tool(
        self,
        messages: List[Union[dict, Message]],
        system_msgs: Optional[List[Union[dict, Message]]] = None,
        timeout: int = 300,
        tools: Optional[List[dict]] = None,
        tool_choice: TOOL_CHOICE_TYPE = ToolChoice.AUTO,  # type: ignore
        temperature: Optional[float] = None,
        **kwargs,
    ):
        """
        Ask LLM using functions/tools and return the response.

        Args:
            messages: List of conversation messages
            system_msgs: Optional system messages to prepend
            timeout: Request timeout in seconds
            tools: List of tools to use
            tool_choice: Tool choice strategy
            temperature: Sampling temperature for the response
            **kwargs: Additional completion arguments

        Returns:
            ChatCompletionMessage: The model's response

        Raises:
            TokenLimitExceeded: If token limits are exceeded
            ValueError: If tools, tool_choice, or messages are invalid
            OpenAIError: If API call fails after retries
            Exception: For unexpected errors
        """
        try:
            # Validate tool_choice
            if tool_choice not in TOOL_CHOICE_VALUES:
                raise ValueError(f"Invalid tool_choice: {tool_choice}")

            # Format messages
            if system_msgs:
                system_msgs = self.format_messages(system_msgs)
                messages = system_msgs + self.format_messages(messages)
            else:
                messages = self.format_messages(messages)

            # Calculate input token count
            input_tokens = self.count_message_tokens(messages)

            # If there are tools, calculate token count for tool descriptions
            tools_tokens = 0
            if tools:
                for tool in tools:
                    tools_tokens += self.count_tokens(str(tool))

            input_tokens += tools_tokens

            # Check if token limits are exceeded
            if not self.check_token_limit(input_tokens):
                error_message = self.get_limit_error_message(input_tokens)
                # Raise a special exception that won't be retried
                raise TokenLimitExceeded(error_message)

            # Validate tools if provided
            if tools:
                for tool in tools:
                    if not isinstance(tool, dict) or "type" not in tool:
                        raise ValueError("Each tool must be a dict with 'type' field")

            # Set up the completion request
<<<<<<< HEAD
            response = await self.client.chat.completions.create(
                model=self.model,
                messages=messages,
                temperature=temperature or self.temperature,
                max_tokens=self.max_tokens,
                tools=tools,            # YAO: 使用tools而非functions，为什么？（是因为希望模型直接地、自发地使用它，以获得结果，不需要人工额外使用？不对吧，后续也需要人工使用的）
                tool_choice=tool_choice,
                timeout=timeout,
=======
            params = {
                "model": self.model,
                "messages": messages,
                "tools": tools,
                "tool_choice": tool_choice,
                "timeout": timeout,
>>>>>>> 2a5fa972
                **kwargs,
            }

            if self.model in REASONING_MODELS:
                params["max_completion_tokens"] = self.max_tokens
            else:
                params["max_tokens"] = self.max_tokens
                params["temperature"] = (
                    temperature if temperature is not None else self.temperature
                )

            response = await self.client.chat.completions.create(**params)

            # Check if response is valid
            if not response.choices or not response.choices[0].message:
                print(response)
                raise ValueError("Invalid or empty response from LLM")

            # Update token counts
            self.update_token_count(response.usage.prompt_tokens)

            return response.choices[0].message

        except TokenLimitExceeded:
            # Re-raise token limit errors without logging
            raise
        except ValueError as ve:
            logger.error(f"Validation error in ask_tool: {ve}")
            raise
        except OpenAIError as oe:
            logger.error(f"OpenAI API error: {oe}")
            if isinstance(oe, AuthenticationError):
                logger.error("Authentication failed. Check API key.")
            elif isinstance(oe, RateLimitError):
                logger.error("Rate limit exceeded. Consider increasing retry attempts.")
            elif isinstance(oe, APIError):
                logger.error(f"API error: {oe}")
            raise
        except Exception as e:
            logger.error(f"Unexpected error in ask_tool: {e}")
            raise<|MERGE_RESOLUTION|>--- conflicted
+++ resolved
@@ -387,23 +387,12 @@
                         raise ValueError("Each tool must be a dict with 'type' field")
 
             # Set up the completion request
-<<<<<<< HEAD
-            response = await self.client.chat.completions.create(
-                model=self.model,
-                messages=messages,
-                temperature=temperature or self.temperature,
-                max_tokens=self.max_tokens,
-                tools=tools,            # YAO: 使用tools而非functions，为什么？（是因为希望模型直接地、自发地使用它，以获得结果，不需要人工额外使用？不对吧，后续也需要人工使用的）
-                tool_choice=tool_choice,
-                timeout=timeout,
-=======
             params = {
                 "model": self.model,
                 "messages": messages,
-                "tools": tools,
+                "tools": tools,     # YAO: 使用tools而非functions，为什么？（是因为希望模型直接地、自发地使用它，以获得结果，不需要人工额外使用？不对吧，后续也需要人工使用的）
                 "tool_choice": tool_choice,
                 "timeout": timeout,
->>>>>>> 2a5fa972
                 **kwargs,
             }
 
